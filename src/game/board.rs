--- conflicted
+++ resolved
@@ -1548,61 +1548,6 @@
         is_check
     }
 
-<<<<<<< HEAD
-    pub(crate) fn evaluate(&self) -> f32 {
-        let remaining_pieces = (self.color_bitboards[Color::White as usize]
-            | self.color_bitboards[Color::Black as usize])
-            .count_ones();
-
-        // Insufficient mating material (1 knight / bishop)
-        if remaining_pieces == 3
-            && (self.piece_bitboards[Piece::Knight as usize] != 0
-                || self.piece_bitboards[Piece::Bishop as usize] != 0)
-        {
-            return 0.0;
-        }
-
-        // Insufficient mating material (2 same-colored bishops)
-        if remaining_pieces == 4 && self.piece_bitboards[Piece::Bishop as usize] != 2 {
-            let white_bishop_color = (self.color_bitboards[Color::White as usize]
-                & self.piece_bitboards[Piece::Bishop as usize])
-                .next_index()
-                % 2;
-
-            let black_bishop_color = (self.color_bitboards[Color::Black as usize]
-                & self.piece_bitboards[Piece::Bishop as usize])
-                .next_index()
-                % 2;
-
-            if white_bishop_color == black_bishop_color {
-                return 0.0;
-            }
-        }
-
-        let (white_material, black_material) = evaluate_material(self);
-        let game_phase = calculate_game_phase(self);
-
-        let (white_move_count, white_moves) = self.get_side_pseudo_legal_moves(Color::White);
-        let (black_move_count, black_moves) = self.get_side_pseudo_legal_moves(Color::Black);
-
-        let white_moves_slice = &white_moves[..white_move_count];
-        let black_moves_slice = &black_moves[..black_move_count];
-
-        let material_value = white_material - black_material;
-        let positional_value = evaluate_positional(self, game_phase);
-        let bishop_pair_value = evaluate_bishop_pair(self, game_phase);
-
-        let mobility_value =
-            evaluate_mobility(self, game_phase, white_moves_slice, black_moves_slice);
-
-        let king_safety =
-            evaluate_king_safety(self, game_phase, white_moves_slice, black_moves_slice);
-
-        material_value + positional_value + mobility_value + bishop_pair_value + king_safety
-    }
-
-=======
->>>>>>> 4f6d039d
     pub fn is_fifty_move_rule(&self) -> bool {
         self.halfmoves_since_capture >= 100
     }
